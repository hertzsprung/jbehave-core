--- conflicted
+++ resolved
@@ -7,14 +7,7 @@
 
 import org.apache.commons.io.IOUtils;
 
-/**
- * Loads story content from a directory traversal relative to the compiled story class.  It allows for a range
- * of possibilities for a story location as each of Maven, Intellij, Eclipse and Ant can have compiled classes
- * in different directories.
- * <p/>
-<<<<<<< HEAD
-=======
- *
+/** 
  * Defaults to working from classes compiled to Maven-style 'target/test-classes', with story source in 'src/test/java'
  *
  *    LoadFromRelativeFile loader = new LoadFromRelativeFile(codeLocationFromClass(YourStory.class));
@@ -33,7 +26,6 @@
  *
  * See also {@link StoryLocation#codeLocationFromClass}
  *
->>>>>>> 21c1ac64
  */
 public class LoadFromRelativeFile implements StoryLoader {
 
