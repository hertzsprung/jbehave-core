--- conflicted
+++ resolved
@@ -3,8 +3,8 @@
 import java.util.ArrayList;
 import java.util.List;
 
-import org.jbehave.core.annotations.WithSteps;
-import org.jbehave.core.annotations.WithConfiguration;
+import org.jbehave.core.annotations.UsingSteps;
+import org.jbehave.core.annotations.Configure;
 import org.jbehave.core.embedder.EmbedderControls;
 import org.jbehave.core.failures.FailureStrategy;
 import org.jbehave.core.failures.PendingStepStrategy;
@@ -41,7 +41,7 @@
 
     /**
      * Builds Configuration instance based on annotation
-     * {@link WithConfiguration} found in the annotated object instance
+     * {@link Configure} found in the annotated object instance
      * 
      * @param annotatedInstance
      *            the Object instance that contains the annotations
@@ -52,7 +52,8 @@
 
         Configuration configuration = new MostUsefulConfiguration();
         
-        if (!finder.isAnnotationPresent(WithConfiguration.class)) {
+        if (!finder.isAnnotationPresent(Configure.class)) {
+            // not using annotation configuration, default to most useful configuration
             return configuration;
         }
         
@@ -80,11 +81,7 @@
     }
 
     /**
-<<<<<<< HEAD
-     * Builds CandidateSteps using annotation {@link WithSteps} found in the
-=======
-     * Builds CandidateSteps using annotation {@link AddSteps} found in the
->>>>>>> 6c4dbcf213217ec44b711dc608093737cadb72e7
+     * Builds CandidateSteps using annotation {@link UsingSteps} found in the
      * annotated object instance
      * 
      * @param annotatedInstance
@@ -96,18 +93,18 @@
         List<Object> stepsInstances = new ArrayList<Object>();        
         Configuration configuration = buildConfiguration(annotatedInstance);
         InjectableStepsFactory factory = new InstanceStepsFactory(configuration);
-        if (finder.isAnnotationPresent(WithSteps.class)) {
-            if ( finder.isAnnotationValuePresent(WithSteps.class, "instances") ){
-                List<Class<Object>> stepsClasses = finder.getAnnotatedClasses(WithSteps.class, Object.class, "instances");
+        if (finder.isAnnotationPresent(UsingSteps.class)) {
+            if ( finder.isAnnotationValuePresent(UsingSteps.class, "instances") ){
+                List<Class<Object>> stepsClasses = finder.getAnnotatedClasses(UsingSteps.class, Object.class, "instances");
                 for (Class<Object> stepsClass : stepsClasses) {
                     stepsInstances.add(instanceOf(Object.class, stepsClass));
                 }             
                 factory = new InstanceStepsFactory(configuration, stepsInstances);
             } else {
-                annotationMonitor.annotationValueNotFound("instances", WithSteps.class, annotatedInstance);
+                annotationMonitor.annotationValueNotFound("instances", UsingSteps.class, annotatedInstance);
             }
         } else {
-            annotationMonitor.annotationNotFound(WithSteps.class, annotatedInstance);
+            annotationMonitor.annotationNotFound(UsingSteps.class, annotatedInstance);
         }
 
         return factory.createCandidateSteps();
@@ -120,12 +117,12 @@
 
     @SuppressWarnings("unchecked")
     private <T> Class<T> elementImplementation(AnnotationFinder finder, String name) {
-        return (Class<T>) finder.getAnnotatedValue(WithConfiguration.class, Class.class, name);
+        return (Class<T>) finder.getAnnotatedValue(Configure.class, Class.class, name);
     }
 
     protected ParameterConverters parameterConverters(AnnotationFinder annotationFinder) {
         List<ParameterConverter> converters = new ArrayList<ParameterConverter>();
-        for (Class<ParameterConverter> converterClass : annotationFinder.getAnnotatedClasses(WithConfiguration.class, ParameterConverter.class, "parameterConverters")) {
+        for (Class<ParameterConverter> converterClass : annotationFinder.getAnnotatedClasses(Configure.class, ParameterConverter.class, "parameterConverters")) {
             converters.add(instanceOf(ParameterConverter.class, converterClass));
         }
         return new ParameterConverters().addConverters(converters);
